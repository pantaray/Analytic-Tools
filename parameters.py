# parameters.py - Default parameters for the NMM
# 
# Author: Stefan Fuertinger [stefan.fuertinger@mssm.edu]
# Created: June 23 2014
<<<<<<< HEAD
# Last modified: <2016-07-21 10:41:31>
=======
# Last modified: <2016-07-22 11:02:22>
>>>>>>> 017686a0

from __future__ import division

# ===============================================================================================
# IMPORTANT NOTE: All variable names in this file have a specific meaning and must not be changed 
#        	  to maintain compatibility with sim_tools.py!
# ===============================================================================================

# File-name (including path if not in working directory) of HDF5 container that holds coupling matrix
# 'C' and dopamine connection matrix 'D'. The container must contain datasets 'C', 'D' (both `N`-by-`N` 
# NumPy 2darrays) and 'names' (NumPy 1darry or Python list of region names, length `N`) in the root group, 
# i.e., 
# 
# >>> h5py.File(matrices).keys() 
# 
# should give 
# 
# >>> [C', 'D', 'names']
# 
# Optionally, a list of regional abbreviations called 'labels' can be included in the root group too, e.g., if
# 
# >>> names = ['L_Inferior_Frontal_Gyrus','R_Inferior_Frontal_Gyrus'] 
# 
# then the corresponding list of abbreviations could be 
# 
# >>> labels = ['L_IFG','R_IFG']
# 
# The routine run_model will extract 'labels' too (if present) and save it together with 'names' in the 
# generated output container
matrices = '../../Data/Coupling/SC_LMC+PUT.h5'
# matrices = 'path/to/container.h5'

# Sampling frequency for saving model output (in Hz)
s_rate = 20

# Number of speech cycles to simulate
n_cycles = 1

# Details of the speech cycle: stimulus length, production and image acquisition times (all in seconds)
stimulus    = 3.6
production  = 5
acquisition = 2

# Synaptic coupling strengths - strings are used here to avoid the explicit definition of `N` in this file,
# i.e., the string expressions are evaluated inside run_model where the number of simulated regions `N` 
# is already known. This way, a parameter file can be used with different brain parcellations 
aee   = 0.4
aei   = "2.0*np.ones((N,))"
aie   = "-2.*np.random.normal(loc=1.,scale=0.05,size=(N,))"
ani   = "0.4*np.ones((N,))"
ane   = "2.*np.random.normal(loc=1.,scale=0.45,size=(N,))"

# Dopamine parameters
rmin = 0.0005
Rmax = 0.01 
rmax = str(Rmax)+"*np.ones((N,))"
v_m  = 0.004
k_m  = 0.125
a    = 0.25
b_hi = 50. 
b_lo = 1.  

# Calcium channel parameters
TCa  = -0.01
TCa  = str(TCa)+"*np.ones((N,))"
deCa = 0.15
gCa  = 1.1
VCa  = 1.

# More model parameters, for details refer to Fuertinger et al: A Neural Population Model Incorporating 
# Dopaminergic Neurotransmission during Complex Voluntary Behaviors, PLoS Computational Biology, 10(11), 2014. 
TK    = 0.0
deK   = 0.3
gK    = 2.0
VK    = -0.7
TNa   = 0.3
deNa  = 0.15
gNa   = 6.7
VNa   = 0.53
VL    = -0.5
gL    = 0.5
VT    = 0.54
ZT    = 0.0
deZ   = 0.7
phi   = 0.7
tau   = 1.
rNMDA = 0.25
deV   = 2.
QVmax = 1.
QZmax = 1.
W0    = 0.
b     = 0.1
delta = 0.2<|MERGE_RESOLUTION|>--- conflicted
+++ resolved
@@ -2,11 +2,7 @@
 # 
 # Author: Stefan Fuertinger [stefan.fuertinger@mssm.edu]
 # Created: June 23 2014
-<<<<<<< HEAD
-# Last modified: <2016-07-21 10:41:31>
-=======
 # Last modified: <2016-07-22 11:02:22>
->>>>>>> 017686a0
 
 from __future__ import division
 
