# sim_tools.py - Routines necessary to run a model simulation
# 
# Author: Stefan Fuertinger [stefan.fuertinger@mssm.edu]
# Created: June 23 2014
<<<<<<< HEAD
# Last modified: <2016-07-21 15:19:10>
=======
# Last modified: <2016-07-22 11:43:56>
>>>>>>> 017686a0

from __future__ import division
import numpy as np
import scipy as sp
import matplotlib.pyplot as plt
import ipdb; import sys

import imp
import h5py
import os
import re
import psutil
from datetime import datetime
from texttable import Texttable
from scipy import ndimage
from nipy.modalities.fmri import hrf, utils
import shutil
import tempfile

try:
    from the_model import par, solve_model
except:
    print "ERROR: Could not import the model. Try running `make all` in a terminal first"
    sys.exit()

##########################################################################################
def run_model(V0, Z0, DA0, GA0, task, outfile, \
              seed=None, paramfile='parameters.py', symsyn=True, verbose=True, ram_use=0.2,\
              **kwargs):
    """
    Run a simulation using the neural population model

    Parameters
    ----------
    V0 : NumPy 1darray
        Initial conditions for excitatory neurons. If `N` regions are simulated then `V0` has 
        to have length `N`.
    Z0 : NumPy 1darray
        Initial conditions for inhibitory neurons. If `N` regions are simulated then `Z0` has 
        to have length `N`.
    DA0 : NumPy 1darray
        Initial conditions for dopamine levels. If `N` regions are simulated then `DA0` has 
        to have length `N`.
    task : string
        Specify which task should be simulated. Currently, only 'rest' and 'speech' are supported. 
    outfile : string
        File-name (including path if not in working directory) of HDF5 container that will be created to 
        save simulation results. See Notes for the structure of the generated container. Any existing 
        file will be renamed. The user has to have writing permissions for the given location.
    seed : integer
        Random number generator seed. To make meaningful comparisons between successive simulation
        runs, the random number seed should be fixed so that the solver uses the same Wiener process
        realizations. Also, if synaptic coupling strengths are sampled from a probability distribution,
        simulation results will vary from run to run unless the seed is fixed. 
    paramfile : string
        Parameter file-name (including path if not in working directory) that should be used for simulation. 
        The parameter file has to be a Python file (.py extension). For more details refer to `Examples` 
        below. You should have received a sample parameter file (`parameters.py`) with this copy 
        of `sim_tools.py`. 
    symsyn : bool
        Boolean switch determining whether synaptic coupling strengths should be symmetrized between 
        hemispheres (`symsyn=True`) or not. 
    verbose : bool
        If `True` the code will print a summary of the most important parameters and all used 
        keyword arguments (see below) in the simulation together with a progress bar to (roughly)
        estimate run time (requires the `progressbar` module). 
    ram_use : float
        Fraction of memory to use for caching simulation results before writing to disk 
        (0 < `ram_use` < 1). More available memory means fewer disk-writes and thus better performance, 
        i.e, the larger `ram_use` the faster this code runs. However, if too much RAM is allocated by 
        this routine it may stall the executing computer. By default, `ram_use = 0.2`, i.e., around 20% 
        of available memory is used. 
    kwargs : additional keyword arguments
        Instead of relying solely on a static file to define parameter values, it is also possible
        to pass on parameters to the code using keyword arguments (see `Examples` below). Note: parameters
        given as keyword arguments have higher priority than values set in `paramfile`, i.e., if 
        `p1 = 1` is defined in `paramfile` but `p1 = 2` is a keyword argument, the code will use 
        `p1 = 2` in the simulation. This behavior was intentionally implemented to enable the use 
        of this function within a parameter identification framework. 

    Returns
    -------
    Nothing : None
        Simulation results are saved in the HDF5 container specified by `outfile`. See `Notes` for details. 

    Notes
    -----
    Due to the (usually) high temporal resolution of simulations, results are not kept in memory (and 
    thus returned as variable in the caller's work-space) but saved directly to disk using the HDF5
    container `outfile`. The code uses the HDF library's data chunking feature to save entire
    segments on disk while running. By default the code will allocate around 20% of available 
    memory to cache simulation results. Hence, more memory leads to fewer disk-writes during 
    run-time and thus faster performance. 
    The structure of the generated output container is as follows: all state variables as well as 
    neurotransmitter gains (`Beta` and `Gamma`)  are stored at the top-level of the file. Additionally, 
    the employed coupling matrix `C`, the dopamine pathway matrix `D` as well as the GABA 
    projection matrix `G` are also saved in the top level group. All used parameters
    are saved in the subgroup `params`. 

    Examples
    --------
    Let `V0`, `Z0`, and `DA0` (NumPy 1darrays of length `N`) be initial conditions of the
    model. Assuming that a valid parameter file (called `parameters.py`) is located in the current 
    working directory, the following call will run a resting state simulation and save the output
    in the HDF5 container `sim_rest.h5`

    >>> run_model(V0,Z0,DA0,'rest','sim_rest.h5')

    Assume another parameter file, say, `par_patho.py` hold parameter settings simulating a 
    certain pathology. Then the command

    >>> run_model(V0,Z0,DA0,'rest','patho/sim_rest_patho.h5',paramfile='par_patho.py')

    runs a resting state simulation with the same initial conditions and saves the result in
    the container `sim_rest_patho.h5` in the sub-directory `patho` (which must already exist, otherwise
    an error is raised). 

    If only one or two parameters should be changed from their values found in a given parameter file, 
    it is probably more handy to change the value of these parameters from the command line, rather
    than to write a separate parameter file (that is identical to the original one except for two 
    values). Thus, assume the values of `VK` and `VL` should be -0.4 and -0.9 respectively, i.e., 
    different than those found in (the otherwise fine) `par_patho.py`. Then the command

    >>> run_model(V0,Z0,DA0,'rest','patho/sim_rest_patho.h5',paramfile='par_patho.py',VK=-0.4,VL=-0.9)
    
    runs the same resting state simulation as above but with `VK=-0.4` and `VL=-0.9`. This feature
    can also be used to efficiently embed `run_model` in a parameter identification framework.

    See also
    --------
    plot_sim : plot simulations generated by run_model

    References
    ----------
    .. [1] S. Fuertinger, J. C. Zinn, and K. Simonyan. A Neural Population Model Incorporating 
           Dopaminergic Neurotransmission during Complex Voluntary Behaviors. PLoS Computational Biology, 
           10(11), 2014. 
    """

    # Sanity checks for initial conditions
<<<<<<< HEAD
    n = np.zeros((4,)); i = 0
    for vec in [V0, Z0, DA0, GA0]:
        try: 
            vs = vec.shape
        except: 
            msg = 'The initial conditions for V, Z, DA and GABA have to be NumPy 1darrays, not '\
                  +type(vec).__name__+'!'
            raise TypeError(msg)
        if (len(vs) >= 2 and min(vs) > 1) or (len(vs) == 1 and min(vs) < 2):
            raise ValueError('The initial conditions for V, Z, DA and GABA have to be NumPy 1darrays!')
        if np.isnan(vec).max()==True or np.isinf(vec).max()==True or np.isreal(vec).min()==False:
            msg = 'The initial conditions for V, Z, DA and GABA have '+\
                  'to be real valued NumPy 1darrays without Infs or NaNs!'
            raise ValueError(msg)
=======
    n = np.zeros((3,))
    vnames = ['V0','Z0','DA0']
    for i, vec in enumerate([V0, Z0, DA0]):
        arrcheck(vec,'vector',vnames[i])
>>>>>>> 017686a0
        n[i] = vec.size
    if np.unique(n).size > 1:
<<<<<<< HEAD
        raise ValueError('The initial conditions for V, Z, DA and GABA have to have the same length!')
=======
        raise ValueError('The initial conditions for `V`, `Z`, and `DA` have to have the same length!')
>>>>>>> 017686a0
        
    # Check the `task` string
    if not isinstance(task,(str,unicode)):
        raise TypeError('Task has to be specified as string, not '+type(task).__name__+'!')
    task = str(task)
    if task != 'rest' and task != 'speech':
        raise ValueError("The value of `task` has to be either 'rest' or 'speech'!")

    # The path to the output file should be a valid
    if not isinstance(outfile,(str,unicode)):
        raise TypeError('Output filename has to be a string!')
    outfile = str(outfile)
    if outfile.find("~") == 0:
        outfile = os.path.expanduser('~') + outfile[1:]
    slash = outfile.rfind(os.sep)
    if slash >= 0 and not os.path.isdir(outfile[:outfile.rfind(os.sep)]):
        raise ValueError('Invalid path for output file: '+outfile+'!')

    # Set or get random number generator seed
    if seed is not None:
        scalarcheck(seed,'seed',kind='int')
    else:
        seed = np.random.get_state()[1][0]
    seed = int(seed)

    # Make sure `paramfile` is a valid path
    if not isinstance(paramfile,(str,unicode)):
        raise TypeError('Parameter file has to be specified using a string!')
    paramfile = str(paramfile)
    if paramfile.find("~") == 0:
        paramfile = os.path.expanduser('~') + paramfile[1:]
    if not os.path.isfile(paramfile):
        raise ValueError('Parameter file: '+paramfile+' does not exist!')

    # Make sure `symsyn` and `verbose` are Boolean
    if not isinstance(symsyn,bool):
        raise TypeError("The switch `symsyn` has to be Boolean!")
    if not isinstance(verbose,bool):
        raise TypeError("The switch `verbose` has to be Boolean!")

    # Finally, check `ram_use`
    scalarcheck(ram_use,'ram_use',bounds=[0,1])

    # Append '.h5' extension to `outfile` if necessary
    if outfile[-3:] != '.h5':
        outfile = outfile + '.h5'

    # Check if `paramfile` has an extension, if yes, rip it off
    if paramfile[-3:] == '.py':
        paramfile = paramfile[0:-3]

    # Divide `paramfile` into file-name and path
    slash = paramfile.rfind(os.sep)
    if slash  < 0:
        pth   = '.'
        fname = paramfile
    else:
        pth   = paramfile[0:slash+1]
        fname = paramfile[slash+1:]

    # Import parameters module and initialize corresponding dictionary (remove `__file__`, etc)
    param_py = imp.load_module(fname,*imp.find_module(fname,[pth]))
    p_dict   = {}
    for key, value in param_py.__dict__.items():
        if key[0:2] != "__":
            p_dict[key] = value

    # Try to load the coupling matrix
    try:
        f = h5py.File(param_py.matrices,'r')
    except:
        raise ValueError("Could not open HDF5 file `"+param_py.matrices+"` holding the coupling matrix")
    try:
        if kwargs.has_key('C'):
            C = kwargs['C']
        else:
            C = f['C'].value
        if kwargs.has_key('D'):
            D = kwargs['D']
        else:
            D = f['D'].value
        if kwargs.has_key('G'):
            G = kwargs['G']
        else:
            G = f['G'].value
        names = f['names'].value
        p_dict['names'] = names
        if f.keys().count('labels'): 
            p_dict['labels'] = f['labels'].value
        f.close()
    except: 
        raise ValueError("HDF5 file `"+param_py.matrices+"` does not have the required fields!")

    # Do a quick checkup of the matrices
<<<<<<< HEAD
    for mat in [C,D,G]:
        try:
            shm = mat.shape
        except: raise TypeError("Coupling/dopamine/GABA matrix has to be a NumPy 2darray!")
        if len(shm) != 2:
            raise ValueError("Coupling/dopamine/GABA matrix has to be a NumPy 2darray!")
        if shm[0] != shm[1]:
            raise ValueError("Coupling/dopamine/GABA matrix has to be square!")
        if np.isnan(mat).max()==True or np.isinf(mat).max()==True or np.isreal(mat).min()==False:
            msg = 'Coupling/dopamine/GABA matrix must be a real valued NumPy 2darray without Infs or NaNs!'
            raise ValueError(msg)
=======
    vnames = ['C','D']
    for mk, mat in enumerate([C,D]):
        arrcheck(mat,'matrix',vnames[mk])
>>>>>>> 017686a0

    # Put ones on the diagonal of the coupling matrix to ensure compatibility with the code
    np.fill_diagonal(C,1.0)

    # Get dimension of matrix and check correspondence
    N = C.shape[0]
    if N != D.shape[0] or N != G.shape[0]:
        raise ValueError("Dopamine/GABA and coupling matrices don't have the same dimension!")
    if len(names) != N: 
        raise ValueError("Matrix is "+str(N)+"-by-"+str(N)+" but `names` has length "+str(len(names))+"!")
    for nm in names:
        if not isinstance(nm,(str,unicode)):
            raise ValueError("Names have to be provided as Python list/NumPy array of strings!")

    # If user provided some additional parameters as keyword arguments, copy them to `p_dict`
    for key, value in kwargs.items():
        p_dict[key] = value

    # Now copy matrices also to `p_dict` (maybe changed by `fill_diagonal` above, or not part of `kwargs`)
    p_dict['C'] = C
    p_dict['D'] = D
    p_dict['G'] = G

    # Get synaptic couplings (and set seed of random number generator)
    np.random.seed(seed)
    if kwargs.has_key('aei'):
        aei = kwargs['aei']
    else:
        aei = eval(param_py.aei)
    if kwargs.has_key('aie'):
        aie = kwargs['aie']
    else:
        aie = eval(param_py.aie)
    if kwargs.has_key('ani'):
        ani = kwargs['ani']
    else:
        ani = eval(param_py.ani)
    if kwargs.has_key('ane'):
        ane = kwargs['ane']
    else:
        ane = eval(param_py.ane)

    # If wanted, make sure left/right hemispheres have balanced coupling strengths
    if symsyn:

        # Get indices of left-hemispheric regions and throw a warning if left/right don't match up
        regex = re.compile("[Ll]_*")
        match = np.vectorize(lambda x:bool(regex.match(x)))(names)
        l_ind = np.where(match == True)[0]
        r_ind = np.where(match == False)[0]
        if l_ind.size != r_ind.size:
            print "WARNING: Number of left-side regions = "+str(l_ind.size)+\
                  " not equal to number of right-side regions = "+str(r_ind.size)
            
        # Equalize coupling strengths
        aei[l_ind] = aei[r_ind]
        aie[l_ind] = aie[r_ind]
        ani[l_ind] = ani[r_ind]
        ane[l_ind] = ane[r_ind]

    # Save updated coupling strengths and random number generator seed in dictionary
    p_dict['aei']  = aei
    p_dict['aie']  = aie
    p_dict['ani']  = ani
    p_dict['ane']  = ane
    p_dict['seed'] = seed

    # If a resting state simulation is done, make sure dopamine doesn't kick in, i.e., enforce `rmax == rmin`
    if task == 'rest':
        rmax = np.ones((N,))*p_dict['rmin']
    else:
        if not kwargs.has_key('rmax'):
            p_dict['rmax'] = eval(param_py.rmax)

    # Save given task in dictionary
    p_dict['task'] = task

    # Get ion channel parameters
    if not kwargs.has_key('TCa'):
        p_dict['TCa'] = eval(param_py.TCa)

    # Compute length for simulation and speech on-/offset times
    len_cycle = p_dict['stimulus'] + p_dict['production'] + p_dict['acquisition']
    speechon  = p_dict['stimulus']
    speechoff = p_dict['stimulus'] + p_dict['production']

    # Save that stuff
    p_dict['len_cycle'] = len_cycle
    p_dict['speechon']  = speechon
    p_dict['speechoff'] = speechoff

    # Set/get initial time for simulation
    if p_dict.has_key('tstart'): 
        tstart = p_dict['tstart']       # Use `p_dict` here, since `tstart` could be a kwarg!
        if verbose: print "WARNING: Using custom initial time of  "+str(tstart)+" (has to be in ms)!"
    else:
        tstart = 0

    # Set/get step-size for simulation 
    if p_dict.has_key('dt'): 
        dt = p_dict['dt']
        if verbose: print "WARNING: Using custom step-size of "+str(dt)+" (has to be in ms)!"
    else:
        dt = 1e-1

    # Get sampling step size (in ms) and check if "original" step-size makes sense
    ds = 1/p_dict['s_rate']*1000
    if dt > ds:
        print "WARNING: Step-size dt = "+str(dt)+\
              " larger than chosen sampling frequency of "+str(s_rate)+"Hz."+\
              " Using dt = "+str(ds)+"ms instead. "
        dt = ds

    # Compute sampling rate (w.r.t `dt`)
    s_step = int(np.round(ds/dt))

    # Save step-size and sampling rate in dictionary for later reference
    p_dict['dt']     = dt
    p_dict['s_step'] = s_step
        
    # Compute end time for simulation (in ms) and allocate time-step array
    tend   = tstart + len_cycle*p_dict['n_cycles']*1000
    tsteps = np.arange(tstart,tend,dt)

    # Get the size of the time-array
    tsize   = tsteps.size

    # Before laying out output HDF5 container, rename existing files to not accidentally overwrite 'em
    moveit(outfile)
    
    # Chunk outifle depending on available memory (eat up ~ 100*`ram_use`% of RAM)
    datype  = np.dtype('float64')
    meminfo = psutil.virtual_memory()
    maxmem  = int(meminfo.available*ram_use/(5*N)/datype.itemsize)
    maxmem  += s_step - np.mod(maxmem,s_step)

    # If the whole array fits into memory load it once, otherwise chunk it up
    if tsteps.size <= maxmem:
        blocksize = [tsize]
        csize     = int(np.ceil(tsize/s_step))
        chunksize = [csize]
        chunks    = True
    else:
        bsize     = int(tsize//maxmem)
        rest      = int(np.mod(tsize,maxmem))
        blocksize = [maxmem]*bsize
        if rest > 0: blocksize = blocksize + [rest]
        numblocks = len(blocksize)
        csize     = int(np.ceil(maxmem/s_step))
        restc     = int(np.ceil(blocksize[-1]/s_step))
        chunksize = [csize]*(numblocks - 1) + [restc]
        chunks    = (N,csize)

    # Convert blocksize and chunksize to NumPy arrays
    blocksize = np.array(blocksize)
    chunksize = np.array(chunksize)

    # Get the number of elements that will be actually saved
    n_elems = chunksize.sum()

    # Create output HDF5 container
    f = h5py.File(outfile)

    # Create datasets for numeric variables
    f.create_dataset('C',data=C,dtype=datype)
    f.create_dataset('D',data=D,dtype=datype)
    f.create_dataset('G',data=G,dtype=datype)
    f.create_dataset('V',shape=(N,n_elems),chunks=chunks,dtype=datype)
    f.create_dataset('Z',shape=(N,n_elems),chunks=chunks,dtype=datype)
    f.create_dataset('DA',shape=(N,n_elems),chunks=chunks,dtype=datype)
    f.create_dataset('GABA',shape=(N,n_elems),chunks=chunks,dtype=datype)
    f.create_dataset('QV',shape=(N,n_elems),chunks=chunks,dtype=datype)
    f.create_dataset('QZ',shape=(N,n_elems),chunks=chunks,dtype=datype)
    f.create_dataset('Beta',shape=(N,n_elems),chunks=chunks,dtype=datype)
    f.create_dataset('Gamma',shape=(N,n_elems),chunks=chunks,dtype=datype)
    f.create_dataset('t',data=np.linspace(tstart,tend,n_elems),dtype=datype)

    # Save parameters (but exclude stuff imported in the parameter file)
    pg = f.create_group('params')
    for key,value in p_dict.items():
        valuetype  = type(value).__name__
        if valuetype != 'instance' and valuetype != 'module' and valuetype != 'function':
            pg.create_dataset(key,data=value)
    
    # Close container and write to disk
    f.close()

    # Initialize parameter C-class (struct) for the model
    params = par(p_dict)

    # Concatenate initial conditions for the "calibration" run 
<<<<<<< HEAD
    VZDG0 = np.hstack([V0.squeeze(),Z0.squeeze(),DA0.squeeze(),GA0.squeeze()])
=======
    VZD0 = np.hstack([V0.squeeze(),Z0.squeeze(),DA0.squeeze()])
>>>>>>> 017686a0

    # Set up parameters for an initial `len_init` (in ms) long resting state simulation to "calibrate" the model
    len_init = 100
    dt       = 0.1
    s_step   = 10 
    rmax     = np.zeros((N,))
    tinit    = np.arange(0,len_init,dt)
    tsize    = tinit.size
    csize    = int(np.ceil(tsize/s_step))

    # Update `p_dict` (we don't use it anymore, so just overwrite stuff) 
    p_dict['dt']     = dt
    p_dict['s_step'] = s_step
    p_dict['rmax']   = rmax
    parinit          = par(p_dict)

    # Create a temporary container for the simulation
    tmpname = tempfile.mktemp() + '.h5'
    tmpfile = h5py.File(tmpname)
    tmpfile.create_dataset('V',shape=(N,csize),dtype=datype)
    tmpfile.create_dataset('Z',shape=(N,csize),dtype=datype)
    tmpfile.create_dataset('DA',shape=(N,csize),dtype=datype)
    tmpfile.create_dataset('GABA',shape=(N,csize),dtype=datype)
    tmpfile.create_dataset('QV',shape=(N,csize),dtype=datype)
    tmpfile.create_dataset('QZ',shape=(N,csize),dtype=datype)
    tmpfile.create_dataset('Beta',shape=(N,csize),dtype=datype)
    tmpfile.create_dataset('Gamma',shape=(N,csize),dtype=datype)
    tmpfile.flush()

    # ipdb.set_trace()

    # Run 100ms of resting state to get model to a "steady state" for the initial conditions
    solve_model(VZDG0,tinit,parinit,np.array([tsize]),np.array([csize]),seed,0,str(tmpfile.filename))

    # Use final values of `V`, `Z` and `DA` as initial conditions for the "real" simulation
<<<<<<< HEAD
    V0    = tmpfile['V'][:,-1]
    Z0    = tmpfile['Z'][:,-1]
    DA0   = tmpfile['DA'][:,-1]
    GA0   = tmpfile['GABA'][:,-1]
    VZDG0 = np.hstack([V0.squeeze(),Z0.squeeze(),DA0.squeeze(),GA0.squeeze()])
=======
    V0   = tmpfile['V'][:,-1]
    Z0   = tmpfile['Z'][:,-1]
    DA0  = tmpfile['DA'][:,-1]
    VZD0 = np.hstack([V0.squeeze(),Z0.squeeze(),DA0.squeeze()])
>>>>>>> 017686a0

    # Close and delete the temporary container
    tmpfile.close()
    os.remove(tmpname)

    # Let the user know what's going to happen...
    pstr = "--"
    if len(kwargs) > 0:
        pstr = str(kwargs.keys())
        pstr = pstr.replace("[","")
        pstr = pstr.replace("]","")
        pstr = pstr.replace("'","")
    table = Texttable()
    table.set_deco(Texttable.HEADER)
    table.set_cols_align(["l", "l"])
    table.add_rows([["Simulating ",task.upper()],\
                    ["#cycles: ",str(p_dict['n_cycles'])],\
                    ["parameter file:",paramfile+".py"],\
                    ["keyword args:",pstr],\
                    ["matrix file:",p_dict['matrices']],\
                    ["output:",outfile]])
    if verbose: print "\n"+table.draw()+"\n"

<<<<<<< HEAD
    # Finally... Run the actual simulation
    solve_model(VZDG0,tsteps,params,blocksize,chunksize,seed,int(verbose),outfile)
=======
    # Finally... run the actual simulation
    solve_model(VZD0,tsteps,params,blocksize,chunksize,seed,int(verbose),outfile)
>>>>>>> 017686a0

    # Done!
    if verbose: print "\nDone\n"

##########################################################################################
def plot_sim(fname,names="all",raw=True,bold=False,figname=None):
    """
    Plot a simulation generated by run_model

    Parameters
    ----------
    fname : string
        File-name (including path if not in working directory) of HDF5 container that was generated 
        by `run_model`. 
    names : str or Python list/NumPy 1darray
        Specify regions to plot. Either use the region's name as found in the `params` group of
        the HDF5 container given by `fname` (e.g., `names='L_IFG'`) or its index in the `names` list
        (e.g., `names = 3`). Use a list or NumPy 1darray to specify more than one region
        (e.g., `names = ['L_IFG','R_IFG']` or `names = [3,15]`). By default, all regions are plotted. 
    raw : bool
        If `True` then the raw model output will be plotted. Depending on the setting of `names` (see
        above) the simulation length, and the model dimension (i.e., the number of modeled regions) 
        this may result in a very 'busy' plot. 
    bold : bool
        If True then the previously converted simulated BOLD signals will be plotted (if no BOLD
        signal is found in the input container specified by `fname`, an error is raised). 
    figname : string
        String to be used as window title for generated figures.

    Returns
    -------
    Nothing : None

    Notes
    -----
    None

    See also
    --------
    run_model : used to run a simulation
    make_bold : convert raw simulation output to a BOLD signal  
    """

    # Make sure `fname` is a valid file-path
    f = checkhdf(fname,peek=True)

    # Make sure `raw` and `bold` are either `True` or `False`
    if not isinstance(raw,bool):
        raise TypeError("The flag `raw` has to be Boolean!")
    if not isinstance(bold,bool):
        raise TypeError("The flag `bold` has to be Boolean!")

    # Try to access given HDF5 container
    try:
        rois_infile = f['params']['names'].value.tolist()
        f.close()
    except:
        raise ValueError("HDF5 file "+fname+" does not have the required fields!")

    # Check if list of ROI-names to plot was provided. If yes, make sure they make sense
    if not isinstance(names,(str,unicode)):
        doleg = True
        try:
            names = list(names)
        except:
            raise TypeError("Regions to plot have to be provided as Python list or NumPy 1darray!")
        idx = []
        for name in names:
            try:
                idx.append(rois_infile.index(name))
            except:
                raise ValueError("Region "+name+"not found in file!")
    else:
        if names == "all":
            idx   = range(len(rois_infile))
            doleg = False
        else:
            try:
                idx = rois_infile.index(names)
            except:
                raise ValueError("Region "+names+"not found in file!")
            doleg = True

    # Check if `figname` is actually printable
    if figname != None:
        if not isinstance(figname,(str,unicode)):
            raise TypeError("Figure name has to be a string!"+type(figname).__name__+"!")
        figname = str(figname)

    # Fix sorting of idx so that smart indexing below works
    if doleg:
        idx    = np.array(idx)
        names  = np.array(names)
        sorted = idx.argsort()
        names  = names[sorted]
        idx    = idx[sorted]

    # After all the error checking, reopen the file
    f = h5py.File(fname,'r')

    # Turn on interactive plotting
    plt.ion()

    # Plot raw model output
    if (raw):

        # Compute plotting step size s.t. we plot every 100ms (=10Hz) (if possible)
        s_rate = f['params']['s_rate'].value
        if s_rate > 10:
            p_rate = int(s_rate//10)
        else:
            p_rate = s_rate

<<<<<<< HEAD
        # Extract quantities from container
        t     = f['t'][::p_rate]
        V     = f['V'][idx,::p_rate].T
        Z     = f['Z'][idx,::p_rate].T
        QV    = f['QV'][idx,::p_rate].T
        QZ    = f['QZ'][idx,::p_rate].T
        Beta  = f['Beta'][idx,::p_rate].T
        Gamma = f['Gamma'][idx,::p_rate].T
        DA    = np.dot(f['D'].value,f['DA'].value)[idx,::p_rate].T
        GABA  = np.dot(f['G'].value,f['GABA'].value)[idx,::p_rate].T
        tmin  = t.min() - t[1]
        tmax  = t.max() + t[1]

        # # Workaround for the time being
        # if t.size != V.shape[0]:
        #     t = np.linspace(t[0],t[-1],V.shape[0])
=======
        # Get quantities for plotting
        t    = f['t'][::p_rate]
        V    = f['V'][idx,::p_rate].T
        QV   = f['QV'][idx,::p_rate].T
        Beta = f['Beta'][idx,::p_rate].T
        DA   = f['DA'][idx,::p_rate].T
        tmin = t.min() - t[1]
        tmax = t.max() + t[1]
>>>>>>> 017686a0

        # Prepare window and plot stuff
        fig = plt.figure(figsize=(10,7.5))
        if figname != None:
            fig.canvas.set_window_title(figname)
        plt.suptitle("Raw Model Output from "+fname,fontsize=18)

        sp = plt.subplot(4,2,1)
        plt.plot(t,V)
        if doleg:
            plt.legend(names)
        plt.ylabel('mV',fontsize=16)
        [ymin,ymax] = sp.get_ylim()
        plt.yticks([ymin,0,ymax],fontsize=10)
        sp.set_xlim(left=tmin,right=tmax)
        plt.xticks([],fontsize=8)
        plt.title("V",fontsize=16)
        plt.draw()

        sp = plt.subplot(4,2,2)
        plt.plot(t,Z)
        plt.ylabel('mV',fontsize=16)
        [ymin,ymax] = sp.get_ylim()
        plt.yticks([ymin,0,ymax],fontsize=10)
        sp.set_xlim(left=tmin,right=tmax)
        plt.xticks([],fontsize=8)
        plt.title("Z",fontsize=16)
        plt.draw()
        
        sp = plt.subplot(4,2,3)
        plt.plot(t,QV)
        plt.ylabel('Firing',fontsize=16)
        [ymin,ymax] = sp.get_ylim()
        plt.yticks([0,ymax],fontsize=10)
        sp.set_xlim(left=tmin,right=tmax)
        plt.xticks([],fontsize=8)
        plt.title("QV",fontsize=16)
        plt.draw()

        sp = plt.subplot(4,2,4)
        plt.plot(t,QZ)
        plt.ylabel('Firing',fontsize=16)
        [ymin,ymax] = sp.get_ylim()
        plt.yticks([0,ymax],fontsize=10)
        sp.set_xlim(left=tmin,right=tmax)
        plt.xticks([],fontsize=8)
        plt.title("QZ",fontsize=16)
        plt.draw()
        
        sp = plt.subplot(4,2,5)
        plt.plot(t,Beta)
        plt.ylabel('DA Gain',fontsize=16)
        [ymin,ymax] = sp.get_ylim()
        plt.yticks([ymin,ymax],fontsize=10)
        sp.set_xlim(left=tmin,right=tmax)
        plt.xticks([],fontsize=8)
        plt.title(r"$\beta$",fontsize=16)
        plt.draw()

        sp = plt.subplot(4,2,6)
        plt.plot(t,Gamma)
        plt.ylabel('GABA Gain',fontsize=16)
        [ymin,ymax] = sp.get_ylim()
        plt.yticks([ymin,ymax],fontsize=10)
        sp.set_xlim(left=tmin,right=tmax)
        plt.xticks([],fontsize=8)
        plt.title(r"$\gamma$",fontsize=16)
        plt.draw()
        
        sp = plt.subplot(4,2,7)
        plt.plot(t,DA)
        plt.ylabel('mM',fontsize=16)
        [ymin,ymax] = sp.get_ylim()
        plt.yticks([ymin,ymax],fontsize=10)
        sp.set_xlim(left=tmin,right=tmax)
        plt.xticks(fontsize=10)
        plt.xlabel("ms")
        plt.title("DA",fontsize=16)
        plt.draw()

        sp = plt.subplot(4,2,8)
        plt.plot(t,GABA)
        plt.ylabel('mM',fontsize=16)
        [ymin,ymax] = sp.get_ylim()
        plt.yticks([ymin,ymax],fontsize=10)
        sp.set_xlim(left=tmin,right=tmax)
        plt.xticks(fontsize=10)
        plt.xlabel("ms")
        plt.title("GABA",fontsize=16)
        plt.draw()
        
    # Plot raw model output
    if (bold):
        
        # Try to load the BOLD data from file
        try:
            BOLD = f['BOLD'][idx,:].T
        except: 
            f.close()
            raise ValueError("No BOLD data found in file "+fname+"!")

        # Get x-extent of data and create x-ticks vector
        xmax = BOLD.shape[0] + 1
        xtv  = np.arange(-1,xmax)

        # Prepare window and plot stuff
        fig = plt.figure(figsize=(10,7.5))
        if figname != None: fig.canvas.set_window_title(figname)
        plt.title("BOLD data "+fname,fontsize=18)
        sp = plt.subplot(111)
        plt.plot(BOLD)
        if doleg:
            plt.legend(names)
        plt.xticks(xtv,fontsize=10)
        [ymin,ymax] = sp.get_ylim()
        plt.yticks([ymin,0,ymax],fontsize=10)

    # Close file and return
    f.close()

##########################################################################################
def make_D(target,source,names,values=None):
    """
    Create matrix of afferent/efferent dopamine regions in the model

    Parameters
    ----------
    target : Python list or NumPy 1darray
        Python list or NumPy 1darray of region names that are affected by dopamine release
        (has to be the same length as `source`).
    source : Python list or NumPy 1darray
        Python list or NumPy 1darray of region names that steer dopamine release. 
        (has to be the same length as `target`).
    names : Python list or NumPy 1darray
        Names of all regions in the model. If `names` has length `N`, the resulting 
        dopamine connection matrix will by `N`-by-`N`. 
    values : Python list or NumPy 1darray
        By default, dopamine links are binary, i.e., all links have unit weight. By passing 
        a `values` array, certain links can be emphasized (weight > 1) or weakened (weight < 1). 
        Entries of the `values` array have to be calibrated based on the values of `b_hi`, `b_lo`, 
        and `a`. 
    
    Returns
    -------
    D : NumPy 2darray
        A `N`-by-`N` array. Every row that has a non-zero entry signifies a dopamine target, 
        and every non-zero column corresponds to a dopamine source. 

    Notes
    -----
    None

    Examples
    --------
    For the sake of simplicity consider a brain "parcellation" consisting of three (bilateral) regions, 
    called `A`, `B`, and `C`. Thus, we define the following `names` array

    >>> names = ['L_A','L_B','L_C','R_A','R_B','R_C']

    Assume that in the left hemisphere dopamine is mainly concentrated in region `B`, its release is 
    steered by neural firing in region `A`. In the right hemisphere, dopamine release in region `C` is 
    depending on neural activity in area `B`. Then the `target` and `source` arrays are given by
    
    >>> target = ['L_B','R_C']
    >>> source = ['L_A','R_B']

    Then the call

    >>> D = make_D(target,source,names)
    >>> D
    array([[ 0.,  0.,  0.,  0.,  0.,  0.],
           [ 1.,  0.,  0.,  0.,  0.,  0.],
           [ 0.,  0.,  0.,  0.,  0.,  0.],
           [ 0.,  0.,  0.,  0.,  0.,  0.],
           [ 0.,  0.,  0.,  0.,  0.,  0.],
           [ 0.,  0.,  0.,  0.,  1.,  0.]])

    generates a 6-by-6 NumPy array `D`, that has non-zero entries in rows 2 and 6 (because
    'L_B' is the second, and 'R_C' the sixth element of the list `names`), and columns 1 and 5 
    (because 'L_A' is the first, and 'R_B' the 5th element of the list `names`). Thus, the row/column
    index of each non-zero entry in `D` has the format target-by-source. 

    See also
    --------
    None
    """

    # Sanity checks
    vnames = ["target","source","names"]
    for tk, tsn in enumerate([target,source,names]):
        try:
            tsn = list(tsn)
        except: 
            msg = "Inputs target, source and names have to be NumPy 1darrays or Python lists, not "+\
                  type(tsn).__name__
            TypeError(msg)
        for el in tsn:
            if not isinstance(el,(str,unicode)):
                raise ValueError("All elements of `"+vnames[tk]+"` have to be strings!")

    if len(source) != len(target):
        raise ValueError("Length of source and target lists/arrays does not match up!")
    for tk, tsn in enumerate([target,source]):
        for el in tsn:
            if el not in names:
                raise ValueError("Element `"+el+"` not found in `"+vnames[tk]+"`!")

    if values != None:
        values = np.array(values)
        arrcheck(values,'vector','values')
        if len(values) != len(target):
            raise ValueError("Length of `values` list/array does not match up!")
    else:
        values = np.ones((len(target),))

    # Convert (if we're having a NumPy array) `names` to a Python list
    names = list(names)

    # Get dimension we're dealing with here
    N = len(names)

    # Create dopamine matrix
    D = np.zeros((N,N))

    # Fill the matrix
    for i in xrange(len(source)):

        # Get row and column indices
        row = names.index(target[i])
        col = names.index(source[i])

        # Matrix is targets-by-sources
        D[row,col] = values[i]

    return D

##########################################################################################
def make_bold(fname, stim_onset=None):
    """
    Convert raw model output to BOLD signal

    Parameters
    ----------
    fname : string
        File-name (including path if not in working directory) of HDF5 container that was generated 
        by `run_model`. 
    stim_onset : float
        Time (in seconds) of stimulus onset. By default, onset/offset timings of 
        stimuli are stored in the HDF5 container generated by `run_model`. Only override 
        this setting, if you know what you are doing. 

    Returns
    -------
    Nothing : None
        The computed BOLD signal is stored as dataset `BOLD` at the top level of the HDF5 container 
        specified by `fname`. 

    Notes
    -----
    Regional neural voltages are converted to BOLD time-series using the linear hemodynamic response 
    function proposed by Glover [1]_. For details consult the supporting information of our 
    paper [2]_. 


    References
    ----------
    .. [1] Glover G. Deconvolution of Impulse Response in Event-Related BOLD FMRI. 
           NeuroImage 9: 416-429, 1999.

    .. [2] S. Fuertinger, J. C. Zinn, and K. Simonyan. A Neural Population Model Incorporating 
           Dopaminergic Neurotransmission during Complex Voluntary Behaviors. PLoS Computational Biology, 
           10(11), 2014. 
    """
    # Make sure container exists and is valid
    f = checkhdf(fname,peek=True)
    try:
        V = f['V'].value
    except: 
        f.close()
        raise ValueError("HDF5 file "+fname+" does not have the required fields!")

    # Compute cycle length based on the sampling rate used to generate the file
    N         = f['params']['names'].size
    s_rate    = f['params']['s_rate'].value
    n_cycles  = f['params']['n_cycles'].value
    len_cycle = f['params']['len_cycle'].value
    cycle_idx = int(np.round(s_rate*len_cycle))

    # Make sure `stim_onset` makes sense
    if stim_onset != None:
        scalarcheck(stim_onset,'stim_onset',bounds=[0,len_cycle])

    # Get task from file to start sub-sampling procedure
    task = f['params']['task'].value

    # Compute cycle length based on the sampling rate used to generate the file
    N         = f['params']['names'].size
    n_cycles  = f['params']['n_cycles'].value
    len_cycle = f['params']['len_cycle'].value
    cycle_idx = int(np.round(s_rate*len_cycle))

    # Compute step size and (if not provided by the user) compute stimulus onset time
    dt = 1/s_rate
    if stim_onset == None:
        stim_onset = f['params']['stimulus'].value
    
    # Use Glover's Hemodynamic response function as convolution kernel (with default length 32)
    hrft       = utils.lambdify_t(hrf.glover(utils.T))
    hrf_kernel = np.hstack((np.zeros((int(s_rate*stim_onset),)),hrft(np.arange(0,32,dt))))

    # Convolve the de-meaned model time-series with the kernel 
    convV = ndimage.filters.convolve1d((V.T - V.mean(axis=1)).T,hrf_kernel,mode='constant')

    # Allocate space for BOLD signal
    BOLD = np.zeros((N,n_cycles))

    # Sub-sample convoluted data depending on task to get BOLD signal
    if task == 'speech':

        # Get interval to be considered for boldification
        start = int(np.round(f['params']['speechoff'].value*s_rate))
        stop  = start + int(np.round(f['params']['acquisition'].value*s_rate))

    elif task == 'rest':

        # Get interval to be considered for boldification
        start = 0
        stop  = int(np.round(f['params']['stimulus'].value*s_rate))

    else:
        raise ValueError("Don't know what to do for task "+task)

    # Compute BOLD signal for all time points
    for j in xrange(n_cycles):
        BOLD[:,j] = convV[:,start:stop].mean(axis=1)
        start += cycle_idx
        stop  += cycle_idx

    # Re-scale the the signal
    BOLD = BOLD*0.02

    # Save it to the file
    try:
        f.create_dataset('BOLD',data=BOLD)
    except:
        f['BOLD'].write_direct(BOLD)
    f.close()

##########################################################################################
def show_params(fname):
    """
    Pretty-print all parameters used in a simulation

    Parameters
    ----------
    fname : string
        Filename (including path if not in working directory) of HDF5 container that was generated 
        by `run_model`.

    Returns
    -------
    Nothing : None

    Notes
    -----
    None
    
    See also
    --------
    None
    """

    # Make sure container exists and is valid
    f = checkhdf(fname,peek=True)
    try:
        par_grp = f['params']
        f.close()
    except:
        raise ValueError("HDF5 file "+fname+" does not have the required fields!")

    # Create a list for Texttable
    tlist = []
    for key in f['params'].keys():
        tlist.append([key,f['params'][key].value])

    # Close file
    f.close()

    # Print table
    print"\nShowing parameters of file "+fname
    table = Texttable()
    table.set_deco(Texttable.HEADER)
    table.set_cols_align(["l", "l"])
    table.add_rows([["Parameter","Value"]],header=True)
    table.add_rows(tlist,header=False)
    print "\n"+table.draw()+"\n"
    
##########################################################################################
def regexfind(arr,expr):
    """
    Find regular expression in a NumPy array

    Parameters
    ----------
    arr : NumPy 1darray
        Array of strings to search 
    expr : str
        Regular expression to search for in the components of `arr`

    Returns
    -------
    ind : NumPy 1darray
        Index array of elements in `arr` that contain expression `expr`. If `expr` was not found
        anywhere in `arr` an empty array is returned

    Examples
    --------
    Suppose the array `arr` is given by

    >>> arr
    array(['L_a', 'L_b', 'R_a', 'R_b'], 
      dtype='|S3')

    If we want to find all elements of `arr` starting with `l_` or `L_` we could use

    >>> regexfind(arr,"[Ll]_*")
    array([0, 1])

    See also
    --------
    None
    """

    # Sanity checks
    try:
        arr = np.array(arr)
    except:
        raise TypeError("Input must be a NumPy array/Python list, not "+type(arr).__name__+"!")
    sha = arr.squeeze().shape
    if len(sha) != 1:
        raise ValueError("Input must be a NumPy 1darray or Python list!")
    for el in arr:
        if not isinstance(el,(str,unicode)):
            raise ValueError("Every element in the input array has to be a string!")
    if not isinstance(expr,(str,unicode)):
        raise TypeError("Input expression has to be a string, not "+type(expr).__name__+"!")

    # Now do something: start by compiling the input expression
    regex = re.compile(expr)

    # Create a generalized function to find matches
    match = np.vectorize(lambda x:bool(regex.match(x)))(arr)

    # Get matching indices and return
    return np.where(match == True)[0]

##########################################################################################
def moveit(fname):
    """
    Check if a file/directory exists, if yes, rename it

    Parameters
    ----------
    fname : str
        A string specifying (the path to) the file/directory to be renamed (if existing)

    Returns
    -------
    Nothing : None

    Notes
    -----
    None

    See also
    --------
    None
    """

    # Check if input makes sense
    if not isinstance(fname,(str,unicode)):
        raise TypeError("File-/Directory-name has to be a string!")
    fname = str(fname)
    if fname.find("~") == 0:
        fname = os.path.expanduser('~') + fname[1:]

    # If file already exists, rename it
    if os.path.isfile(fname):
        now     = datetime.now()
        dot     = fname.rfind('.')
        idx     = len(fname)
        if dot > 0: idx = dot
        newname = fname[:idx] + "_bak_"+\
                  str(now.year)+"_"+\
                  str(now.month)+"_"+\
                  str(now.day)+"_"+\
                  str(now.hour)+"_"+\
                  str(now.minute)+"_"+\
                  str(now.second)+\
                  fname[idx::]
        print "WARNING: File "+fname+" already exists, renaming it to: "+newname+"!"
        os.rename(fname,newname)

    # If directory already exists, rename it
    elif os.path.isdir(fname):
        now     = datetime.now()
        slash   = fname.rfind(os.sep)
        if slash == (len(fname) - 1): fname = fname[:slash]
        newname = fname + "_bak_"+\
                  str(now.year)+"_"+\
                  str(now.month)+"_"+\
                  str(now.day)+"_"+\
                  str(now.hour)+"_"+\
                  str(now.minute)+"_"+\
                  str(now.second)
        print "WARNING: Directory "+fname+" already exists, renaming it to: "+newname+"!"
        shutil.move(fname,newname)
    
##########################################################################################
def arrcheck(arr,kind,varname,bounds=None):
    """
    Local helper function performing sanity checks on arrays (1d/2d/3d)
    """
    
    try:
        sha = arr.squeeze().shape
    except:
        raise TypeError('Input '+varname+' must be a NumPy array, not '+type(arr).__name__+'!')

    if kind == 'tensor':
        if len(sha) != 3:
            raise ValueError('Input `'+varname+'` must be a `N`-by-`N`-by-`k` NumPy array')
        if (min(sha[0],sha[1])==1) or (sha[0]!=sha[1]):
            raise ValueError('Input `'+varname+'` must be a `N`-by-`N`-by-`k` NumPy array!')
        dim_msg = '`N`-by-`N`-by-`k`'
    elif kind == 'matrix':
        if len(sha) != 2:
            raise ValueError('Input `'+varname+'` must be a `N`-by-`N` NumPy array')
        if (min(sha)==1) or (sha[0]!=sha[1]):
            raise ValueError('Input `'+varname+'` must be a `N`-by-`N` NumPy array!')
        dim_msg = '`N`-by-`N`'
    elif kind == 'vector':
        if len(sha) != 1:
            raise ValueError('Input `'+varname+'` must be a NumPy 1darray')
        if min(sha)==1:
            raise ValueError('Input `'+varname+'` must be a NumPy 1darray of length `N`!')
        dim_msg = ''
    else:
        print "Error checking could not be performed - something's wrong here..."
    if not plt.is_numlike(arr) or not np.isreal(arr).all():
        raise TypeError('Input `'+varname+'` must be a real-valued '+dim_msg+' NumPy array!')
    if np.isfinite(arr).min() == False:
        raise ValueError('Input `'+varname+'` must be a real valued NumPy array without Infs or NaNs!')
        
    if bounds is not None:
        if arr.min() < bounds[0] or arr.max() > bounds[1]:
            raise ValueError("Values of input array `"+varname+"` must be between "+str(bounds[0])+\
                             " and "+str(bounds[1])+"!")

##########################################################################################
def scalarcheck(val,varname,kind=None,bounds=None):
    """
    Local helper function performing sanity checks on scalars
    """

    if not np.isscalar(val) or not plt.is_numlike(val) or not np.isreal(val).all():
        raise TypeError("Input `"+varname+"` must be a real scalar!")
    if not np.isfinite(val):
        raise TypeError("Input `"+varname+"` must be finite!")

    if kind == 'int':
        if (round(val) != val):
            raise ValueError("Input `"+varname+"` must be an integer!")

    if bounds is not None:
        if val < bounds[0] or val > bounds[1]:
            raise ValueError("Input scalar `"+varname+"` must be between "+str(bounds[0])+" and "+str(bounds[1])+"!")

##########################################################################################
def checkhdf(fname,peek=False):
    """
    Local helper function performing sanity checks on file-names
    """

    # Make sure `fname` is a valid file-path
    if not isinstance(fname,(str,unicode)):
        raise TypeError("Name of HDF5 file has to be a string!")
    fname = str(fname)
    if fname.find("~") == 0:
        fname = os.path.expanduser('~') + fname[1:]
    if not os.path.isfile(fname):
        raise ValueError('File: '+fname+' does not exist!')

    # Additionally, try opening the container if wanted
    if peek:
        try:
            f = h5py.File(fname,'r')
        except:
            raise ValueError("Cannot open "+fname+"!")
        return f<|MERGE_RESOLUTION|>--- conflicted
+++ resolved
@@ -2,11 +2,7 @@
 # 
 # Author: Stefan Fuertinger [stefan.fuertinger@mssm.edu]
 # Created: June 23 2014
-<<<<<<< HEAD
-# Last modified: <2016-07-21 15:19:10>
-=======
-# Last modified: <2016-07-22 11:43:56>
->>>>>>> 017686a0
+# Last modified: <2016-07-22 14:28:22>
 
 from __future__ import division
 import numpy as np
@@ -147,34 +143,13 @@
     """
 
     # Sanity checks for initial conditions
-<<<<<<< HEAD
-    n = np.zeros((4,)); i = 0
-    for vec in [V0, Z0, DA0, GA0]:
-        try: 
-            vs = vec.shape
-        except: 
-            msg = 'The initial conditions for V, Z, DA and GABA have to be NumPy 1darrays, not '\
-                  +type(vec).__name__+'!'
-            raise TypeError(msg)
-        if (len(vs) >= 2 and min(vs) > 1) or (len(vs) == 1 and min(vs) < 2):
-            raise ValueError('The initial conditions for V, Z, DA and GABA have to be NumPy 1darrays!')
-        if np.isnan(vec).max()==True or np.isinf(vec).max()==True or np.isreal(vec).min()==False:
-            msg = 'The initial conditions for V, Z, DA and GABA have '+\
-                  'to be real valued NumPy 1darrays without Infs or NaNs!'
-            raise ValueError(msg)
-=======
-    n = np.zeros((3,))
-    vnames = ['V0','Z0','DA0']
-    for i, vec in enumerate([V0, Z0, DA0]):
+    n = np.zeros((4,))
+    vnames = ['V0','Z0','DA0','GA0']
+    for i, vec in enumerate([V0, Z0, DA0, GA0]):
         arrcheck(vec,'vector',vnames[i])
->>>>>>> 017686a0
         n[i] = vec.size
     if np.unique(n).size > 1:
-<<<<<<< HEAD
         raise ValueError('The initial conditions for V, Z, DA and GABA have to have the same length!')
-=======
-        raise ValueError('The initial conditions for `V`, `Z`, and `DA` have to have the same length!')
->>>>>>> 017686a0
         
     # Check the `task` string
     if not isinstance(task,(str,unicode)):
@@ -269,23 +244,9 @@
         raise ValueError("HDF5 file `"+param_py.matrices+"` does not have the required fields!")
 
     # Do a quick checkup of the matrices
-<<<<<<< HEAD
-    for mat in [C,D,G]:
-        try:
-            shm = mat.shape
-        except: raise TypeError("Coupling/dopamine/GABA matrix has to be a NumPy 2darray!")
-        if len(shm) != 2:
-            raise ValueError("Coupling/dopamine/GABA matrix has to be a NumPy 2darray!")
-        if shm[0] != shm[1]:
-            raise ValueError("Coupling/dopamine/GABA matrix has to be square!")
-        if np.isnan(mat).max()==True or np.isinf(mat).max()==True or np.isreal(mat).min()==False:
-            msg = 'Coupling/dopamine/GABA matrix must be a real valued NumPy 2darray without Infs or NaNs!'
-            raise ValueError(msg)
-=======
-    vnames = ['C','D']
-    for mk, mat in enumerate([C,D]):
+    vnames = ['C','D','G']
+    for mk, mat in enumerate([C,D,G]):
         arrcheck(mat,'matrix',vnames[mk])
->>>>>>> 017686a0
 
     # Put ones on the diagonal of the coupling matrix to ensure compatibility with the code
     np.fill_diagonal(C,1.0)
@@ -477,11 +438,7 @@
     params = par(p_dict)
 
     # Concatenate initial conditions for the "calibration" run 
-<<<<<<< HEAD
     VZDG0 = np.hstack([V0.squeeze(),Z0.squeeze(),DA0.squeeze(),GA0.squeeze()])
-=======
-    VZD0 = np.hstack([V0.squeeze(),Z0.squeeze(),DA0.squeeze()])
->>>>>>> 017686a0
 
     # Set up parameters for an initial `len_init` (in ms) long resting state simulation to "calibrate" the model
     len_init = 100
@@ -511,24 +468,15 @@
     tmpfile.create_dataset('Gamma',shape=(N,csize),dtype=datype)
     tmpfile.flush()
 
-    # ipdb.set_trace()
-
     # Run 100ms of resting state to get model to a "steady state" for the initial conditions
     solve_model(VZDG0,tinit,parinit,np.array([tsize]),np.array([csize]),seed,0,str(tmpfile.filename))
 
     # Use final values of `V`, `Z` and `DA` as initial conditions for the "real" simulation
-<<<<<<< HEAD
     V0    = tmpfile['V'][:,-1]
     Z0    = tmpfile['Z'][:,-1]
     DA0   = tmpfile['DA'][:,-1]
     GA0   = tmpfile['GABA'][:,-1]
     VZDG0 = np.hstack([V0.squeeze(),Z0.squeeze(),DA0.squeeze(),GA0.squeeze()])
-=======
-    V0   = tmpfile['V'][:,-1]
-    Z0   = tmpfile['Z'][:,-1]
-    DA0  = tmpfile['DA'][:,-1]
-    VZD0 = np.hstack([V0.squeeze(),Z0.squeeze(),DA0.squeeze()])
->>>>>>> 017686a0
 
     # Close and delete the temporary container
     tmpfile.close()
@@ -552,13 +500,8 @@
                     ["output:",outfile]])
     if verbose: print "\n"+table.draw()+"\n"
 
-<<<<<<< HEAD
     # Finally... Run the actual simulation
     solve_model(VZDG0,tsteps,params,blocksize,chunksize,seed,int(verbose),outfile)
-=======
-    # Finally... run the actual simulation
-    solve_model(VZD0,tsteps,params,blocksize,chunksize,seed,int(verbose),outfile)
->>>>>>> 017686a0
 
     # Done!
     if verbose: print "\nDone\n"
@@ -672,7 +615,6 @@
         else:
             p_rate = s_rate
 
-<<<<<<< HEAD
         # Extract quantities from container
         t     = f['t'][::p_rate]
         V     = f['V'][idx,::p_rate].T
@@ -685,20 +627,6 @@
         GABA  = np.dot(f['G'].value,f['GABA'].value)[idx,::p_rate].T
         tmin  = t.min() - t[1]
         tmax  = t.max() + t[1]
-
-        # # Workaround for the time being
-        # if t.size != V.shape[0]:
-        #     t = np.linspace(t[0],t[-1],V.shape[0])
-=======
-        # Get quantities for plotting
-        t    = f['t'][::p_rate]
-        V    = f['V'][idx,::p_rate].T
-        QV   = f['QV'][idx,::p_rate].T
-        Beta = f['Beta'][idx,::p_rate].T
-        DA   = f['DA'][idx,::p_rate].T
-        tmin = t.min() - t[1]
-        tmax = t.max() + t[1]
->>>>>>> 017686a0
 
         # Prepare window and plot stuff
         fig = plt.figure(figsize=(10,7.5))
